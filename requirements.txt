--- conflicted
+++ resolved
@@ -10,7 +10,6 @@
 ruff
 nbstripout # after pip installing in the respective virtual environment, invoke `nbstripout --install` in the terminal.
 nbconvert
-<<<<<<< HEAD
 pre-commit  # after install is complete, and you activated the respective Python virtual environment, run `pre-commit install` in the terminal. Before each commit you then invoke `pre-commit run --all-files` in the terminal for the pre-commit scripts to run.
 wrds
 
@@ -19,7 +18,4 @@
 mkdocs-include-markdown-plugin==3.7.1
 mkdocs-jupyter==0.24.5
 mkdocs-material==9.4.6
-python-markdown-math==0.8
-=======
-pre-commit  # after install is complete, and you activated the respective Python virtual environment, run `pre-commit install` in the terminal. Before each commit you then invoke `pre-commit run --all-files` in the terminal for the pre-commit scripts to run.
->>>>>>> 331d3633
+python-markdown-math==0.8